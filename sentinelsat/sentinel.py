--- conflicted
+++ resolved
@@ -134,13 +134,7 @@
         self.last_query = None
         self.last_status_code = None
         self.content = None
-<<<<<<< HEAD
-        self.products = []
-        self.max_rows = max_rows
-        self.sentinel_version = None
-=======
         self.page_size = 100
->>>>>>> 92ce680c
 
     def format_url(self, start_row=0):
         blank = 'search?format=json&rows={rows}&start={start}'.format(
@@ -227,17 +221,7 @@
         query = ''.join([acquisition_date, query_area, filters])
         return query
 
-<<<<<<< HEAD
-    def get_products(self, ordered=None):
-        """Return the result of the Query in json format."""
-        if ordered:
-            return self._order_by(ordered)
-        return self.products
-
-    def get_products_size(self):
-=======
     def get_products_size(self,  products):
->>>>>>> 92ce680c
         """Return the total filesize in GB of all products in the query"""
         size_total = 0
         for product in products:
