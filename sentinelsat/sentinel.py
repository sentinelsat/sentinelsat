# -*- coding: utf-8 -*-
from __future__ import absolute_import, division, print_function

import concurrent.futures
import hashlib
import itertools
import logging
import re
import shutil
import threading
import warnings
import xml.etree.ElementTree as ET
from collections import OrderedDict, defaultdict
from contextlib import closing
from datetime import date, datetime, timedelta
from os import remove
from os.path import basename, exists, getsize, join, splitext

import geojson
import geomet.wkt
import html2text
import requests
from six import string_types
from six.moves.urllib.parse import urljoin, quote_plus
from tqdm import tqdm

from . import __version__ as sentinelsat_version


class SentinelAPI:
    """Class to connect to Copernicus Open Access Hub, search and download imagery.

    Parameters
    ----------
    user : string
        username for DataHub
        set to None to use ~/.netrc
    password : string
        password for DataHub
        set to None to use ~/.netrc
    api_url : string, optional
        URL of the DataHub
        defaults to 'https://scihub.copernicus.eu/apihub'
    show_progressbars : bool
        Whether progressbars should be shown or not, e.g. during download. Defaults to True.
    timeout : float or tuple, optional
        How long to wait for DataHub response (in seconds).
        Tuple (connect, read) allowed.

    Attributes
    ----------
    session : requests.Session
        Session to connect to DataHub
    api_url : str
        URL to the DataHub
    page_size : int
        Number of results per query page.
        Current value: 100 (maximum allowed on ApiHub)
    timeout : float or tuple
        How long to wait for DataHub response (in seconds).
    """

    logger = logging.getLogger("sentinelsat.SentinelAPI")

    def __init__(
        self,
        user,
        password,
        api_url="https://scihub.copernicus.eu/apihub/",
        show_progressbars=True,
        timeout=None,
    ):
        self.session = requests.Session()
        if user and password:
            self.session.auth = (user, password)
        self.api_url = api_url if api_url.endswith("/") else api_url + "/"
        self.page_size = 100
        self.user_agent = "sentinelsat/" + sentinelsat_version
        self.session.headers["User-Agent"] = self.user_agent
        self.show_progressbars = show_progressbars
        self.timeout = timeout
        # For unit tests
        self._last_query = None
        self._last_response = None

    def query(
        self,
        area=None,
        date=None,
        raw=None,
        area_relation="Intersects",
        order_by=None,
        limit=None,
        offset=0,
        **keywords
    ):
        """Query the OpenSearch API with the coordinates of an area, a date interval
        and any other search keywords accepted by the API.

        Parameters
        ----------
        area : str, optional
            The area of interest formatted as a Well-Known Text string.
        date : tuple of (str or datetime) or str, optional
            A time interval filter based on the Sensing Start Time of the products.
            Expects a tuple of (start, end), e.g. ("NOW-1DAY", "NOW").
            The timestamps can be either a Python datetime or a string in one of the
            following formats:

                - yyyyMMdd
                - yyyy-MM-ddThh:mm:ss.SSSZ (ISO-8601)
                - yyyy-MM-ddThh:mm:ssZ
                - NOW
                - NOW-<n>DAY(S) (or HOUR(S), MONTH(S), etc.)
                - NOW+<n>DAY(S)
                - yyyy-MM-ddThh:mm:ssZ-<n>DAY(S)
                - NOW/DAY (or HOUR, MONTH etc.) - rounds the value to the given unit

            Alternatively, an already fully formatted string such as "[NOW-1DAY TO NOW]" can be
            used as well.
        raw : str, optional
            Additional query text that will be appended to the query.
        area_relation : {'Intersects', 'Contains', 'IsWithin'}, optional
            What relation to use for testing the AOI. Case insensitive.

                - Intersects: true if the AOI and the footprint intersect (default)
                - Contains: true if the AOI is inside the footprint
                - IsWithin: true if the footprint is inside the AOI

        order_by: str, optional
            A comma-separated list of fields to order by (on server side).
            Prefix the field name by '+' or '-' to sort in ascending or descending order,
            respectively. Ascending order is used if prefix is omitted.
            Example: "cloudcoverpercentage, -beginposition".
        limit: int, optional
            Maximum number of products returned. Defaults to no limit.
        offset: int, optional
            The number of results to skip. Defaults to 0.
        **keywords
            Additional keywords can be used to specify other query parameters,
            e.g. `relativeorbitnumber=70`.
            See https://scihub.copernicus.eu/twiki/do/view/SciHubUserGuide/3FullTextSearch
            for a full list.


        Range values can be passed as two-element tuples, e.g. `cloudcoverpercentage=(0, 30)`.
        `None` can be used in range values for one-sided ranges, e.g. `orbitnumber=(16302, None)`.
        Ranges with no bounds (`orbitnumber=(None, None)`) will not be included in the query.

        The time interval formats accepted by the `date` parameter can also be used with
        any other parameters that expect time intervals (that is: 'beginposition', 'endposition',
        'date', 'creationdate', and 'ingestiondate').

        Returns
        -------
        dict[string, dict]
            Products returned by the query as a dictionary with the product ID as the key and
            the product's attributes (a dictionary) as the value.
        """
        query = self.format_query(area, date, raw, area_relation, **keywords)

        self.logger.debug(
            "Running query: order_by=%s, limit=%s, offset=%s, query=%s",
            order_by,
            limit,
            offset,
            query,
        )
        formatted_order_by = _format_order_by(order_by)
        response, count = self._load_query(query, formatted_order_by, limit, offset)
        self.logger.info("Found %s products", count)
        return _parse_opensearch_response(response)

    @staticmethod
<<<<<<< HEAD
    def format_query(
        area=None, date=None, raw=None, area_relation="Intersects", **keywords
    ):
=======
    def format_query(area=None, date=None, raw=None, area_relation="Intersects", **keywords):
>>>>>>> 1ebb26a1
        """Create a OpenSearch API query string.
        """
        if area_relation.lower() not in {"intersects", "contains", "iswithin"}:
            raise ValueError(
                "Incorrect AOI relation provided ({})".format(area_relation)
            )

        # Check for duplicate keywords
        kw_lower = set(x.lower() for x in keywords)
        if (
            len(kw_lower) != len(keywords)
            or (date is not None and "beginposition" in kw_lower)
            or (area is not None and "footprint" in kw_lower)
        ):
            raise ValueError(
                "Query contains duplicate keywords. Note that query keywords are case-insensitive."
            )

        query_parts = []

        if date is not None:
            keywords["beginPosition"] = date

        for attr, value in sorted(keywords.items()):
            # Escape spaces, where appropriate
            if isinstance(value, string_types):
                value = value.strip()
                if not any(
                    value.startswith(s[0]) and value.endswith(s[1])
                    for s in ["[]", "{}", "//", "()"]
                ):
                    value = re.sub(r"\s", r"\ ", value, re.M)

            # Handle date keywords
            # Keywords from https://github.com/SentinelDataHub/DataHubSystem/search?q=text/date+iso8601
<<<<<<< HEAD
            date_attrs = [
                "beginposition",
                "endposition",
                "date",
                "creationdate",
                "ingestiondate",
            ]
            if attr.lower() in date_attrs:
                # Automatically format date-type attributes
                if isinstance(value, set):
                    value = "({})".format(
                        " OR ".join(sorted(map(format_query_date, value)))
                    )
                elif isinstance(value, string_types) and " TO " in value:
=======
            date_attrs = ["beginposition", "endposition", "date", "creationdate", "ingestiondate"]
            if attr.lower() in date_attrs:
                # Automatically format date-type attributes
                if isinstance(value, string_types) and " TO " in value:
>>>>>>> 1ebb26a1
                    # This is a string already formatted as a date interval,
                    # e.g. '[NOW-1DAY TO NOW]'
                    pass
                elif not isinstance(value, string_types) and len(value) == 2:
                    value = (format_query_date(value[0]), format_query_date(value[1]))
                else:
                    raise ValueError(
                        "Date-type query parameter '{}' expects a two-element tuple "
                        "of str or datetime objects. Received {}".format(attr, value)
                    )
<<<<<<< HEAD

            # Handle value as a set
            if isinstance(value, set):
                value = "({})".format(" OR ".join(map(str, sorted(value))))
=======
>>>>>>> 1ebb26a1

            # Handle ranged values
            if isinstance(value, (list, tuple)):
                # Handle value ranges
                if len(value) == 2:
                    # Allow None to be used as a unlimited bound
                    value = ["*" if x is None else x for x in value]
                    if all(x == "*" for x in value):
                        continue
                    value = "[{} TO {}]".format(*value)
                else:
                    raise ValueError(
                        "Invalid number of elements in list. Expected 2, received "
                        "{}".format(len(value))
                    )

            query_parts.append("{}:{}".format(attr, value))

        if raw:
            query_parts.append(raw)

        if area is not None:
            query_parts.append('footprint:"{}({})"'.format(area_relation, area))

        return " ".join(query_parts)

    def query_raw(self, query, order_by=None, limit=None, offset=0):
        """
        Do a full-text query on the OpenSearch API using the format specified in
        https://scihub.copernicus.eu/twiki/do/view/SciHubUserGuide/3FullTextSearch

        DEPRECATED: use :meth:`query(raw=...) <.query>` instead. This method will be removed in the next major release.

        Parameters
        ----------
        query : str
            The query string.
        order_by: str, optional
            A comma-separated list of fields to order by (on server side).
            Prefix the field name by '+' or '-' to sort in ascending or descending order, respectively.
            Ascending order is used, if prefix is omitted.
            Example: "cloudcoverpercentage, -beginposition".
        limit: int, optional
            Maximum number of products returned. Defaults to no limit.
        offset: int, optional
            The number of results to skip. Defaults to 0.

        Returns
        -------
        dict[string, dict]
            Products returned by the query as a dictionary with the product ID as the key and
            the product's attributes (a dictionary) as the value.
        """
        warnings.warn(
            "query_raw() has been merged with query(). use query(raw=...) instead.",
            PendingDeprecationWarning,
        )
        return self.query(raw=query, order_by=order_by, limit=limit, offset=offset)

<<<<<<< HEAD
    def count(
        self, area=None, date=None, raw=None, area_relation="Intersects", **keywords
    ):
=======
    def count(self, area=None, date=None, raw=None, area_relation="Intersects", **keywords):
>>>>>>> 1ebb26a1
        """Get the number of products matching a query.

        Accepted parameters are identical to :meth:`SentinelAPI.query()`.

        This is a significantly more efficient alternative to doing `len(api.query())`,
        which can take minutes to run for queries matching thousands of products.

        Returns
        -------
        int
            The number of products matching a query.
        """
        for kw in ["order_by", "limit", "offset"]:
            # Allow these function arguments to be included for compatibility with query(),
            # but ignore them.
            if kw in keywords:
                del keywords[kw]
        query = self.format_query(area, date, raw, area_relation, **keywords)
        _, total_count = self._load_query(query, limit=0)
        return total_count

    def _load_query(self, query, order_by=None, limit=None, offset=0):
        products, count = self._load_subquery(query, order_by, limit, offset)

        # repeat query until all results have been loaded
        max_offset = count
        if limit is not None:
            max_offset = min(count, offset + limit)
        if max_offset > offset + self.page_size:
            progress = self._tqdm(
                desc="Querying products",
                initial=self.page_size,
                total=max_offset - offset,
                unit=" products",
            )
<<<<<<< HEAD
            for new_offset in range(
                offset + self.page_size, max_offset, self.page_size
            ):
=======
            for new_offset in range(offset + self.page_size, max_offset, self.page_size):
>>>>>>> 1ebb26a1
                new_limit = limit
                if limit is not None:
                    new_limit = limit - new_offset + offset
                ret = self._load_subquery(query, order_by, new_limit, new_offset)[0]
                progress.update(len(ret))
                products += ret
            progress.close()

        return products, count

    def _load_subquery(self, query, order_by=None, limit=None, offset=0):
        # store last query (for testing)
        self._last_query = query
        self.logger.debug("Sub-query: offset=%s, limit=%s", offset, limit)

        # load query results
        url = self._format_url(order_by, limit, offset)
        response = self.session.post(
            url,
            {"q": query},
            auth=self.session.auth,
<<<<<<< HEAD
            headers={
                "Content-Type": "application/x-www-form-urlencoded; charset=UTF-8"
            },
=======
            headers={"Content-Type": "application/x-www-form-urlencoded; charset=UTF-8"},
>>>>>>> 1ebb26a1
            timeout=self.timeout,
        )
        _check_scihub_response(response)

        # store last status code (for testing)
        self._last_response = response

        # parse response content
        try:
            json_feed = response.json()["feed"]
            if json_feed["opensearch:totalResults"] is None:
                # We are using some unintended behavior of the server that a null is
                # returned as the total results value when the query string was incorrect.
                raise SentinelAPIError(
                    "Invalid query string. Check the parameters and format.", response
                )
            total_results = int(json_feed["opensearch:totalResults"])
        except (ValueError, KeyError):
<<<<<<< HEAD
            raise SentinelAPIError(
                "API response not valid. JSON decoding failed.", response
            )
=======
            raise SentinelAPIError("API response not valid. JSON decoding failed.", response)
>>>>>>> 1ebb26a1

        products = json_feed.get("entry", [])
        # this verification is necessary because if the query returns only
        # one product, self.products will be a dict not a list
        if isinstance(products, dict):
            products = [products]

        return products, total_results

    def _format_url(self, order_by=None, limit=None, offset=0):
        if limit is None:
            limit = self.page_size
        limit = min(limit, self.page_size)
        url = "search?format=json&rows={}".format(limit)
        url += "&start={}".format(offset)
        if order_by:
            url += "&orderby={}".format(order_by)
        return urljoin(self.api_url, url)

    @staticmethod
    def to_geojson(products):
        """Return the products from a query response as a GeoJSON with the values in their
        appropriate Python types.
        """
        feature_list = []
        for i, (product_id, props) in enumerate(products.items()):
            props = props.copy()
            props["id"] = product_id
            poly = geomet.wkt.loads(props["footprint"])
            del props["footprint"]
            del props["gmlfootprint"]
            # Fix "'datetime' is not JSON serializable"
            for k, v in props.items():
                if isinstance(v, (date, datetime)):
                    props[k] = v.strftime("%Y-%m-%dT%H:%M:%S.%fZ")
            feature_list.append(geojson.Feature(geometry=poly, id=i, properties=props))
        return geojson.FeatureCollection(feature_list)

    @staticmethod
    def to_dataframe(products):
        """Return the products from a query response as a Pandas DataFrame
        with the values in their appropriate Python types.
        """
        try:
            import pandas as pd
        except ImportError:
            raise ImportError("to_dataframe requires the optional dependency Pandas.")

        return pd.DataFrame.from_dict(products, orient="index")

    @staticmethod
    def to_geodataframe(products):
        """Return the products from a query response as a GeoPandas GeoDataFrame
        with the values in their appropriate Python types.
        """
        try:
            import geopandas as gpd
            import shapely.wkt
        except ImportError:
            raise ImportError(
                "to_geodataframe requires the optional dependencies GeoPandas and Shapely."
            )

        crs = {"init": "epsg:4326"}  # WGS84
        if len(products) == 0:
            return gpd.GeoDataFrame(crs=crs)

        df = SentinelAPI.to_dataframe(products)
        geometry = [shapely.wkt.loads(fp) for fp in df["footprint"]]
        # remove useless columns
        df.drop(["footprint", "gmlfootprint"], axis=1, inplace=True)
        return gpd.GeoDataFrame(df, crs=crs, geometry=geometry)

    def get_product_odata(self, id, full=False):
        """Access OData API to get info about a product.

        Returns a dict containing the id, title, size, md5sum, date, footprint and download url
        of the product. The date field corresponds to the Start ContentDate value.

        If `full` is set to True, then the full, detailed metadata of the product is returned
        in addition to the above.

        Parameters
        ----------
        id : string
            The UUID of the product to query
        full : bool
            Whether to get the full metadata for the Product. False by default.

        Returns
        -------
        dict[str, Any]
            A dictionary with an item for each metadata attribute

        Notes
        -----
        For a full list of mappings between the OpenSearch (Solr) and OData attribute names
        see the following definition files:
        https://github.com/SentinelDataHub/DataHubSystem/blob/master/addon/sentinel-1/src/main/resources/META-INF/sentinel-1.owl
        https://github.com/SentinelDataHub/DataHubSystem/blob/master/addon/sentinel-2/src/main/resources/META-INF/sentinel-2.owl
        https://github.com/SentinelDataHub/DataHubSystem/blob/master/addon/sentinel-3/src/main/resources/META-INF/sentinel-3.owl
        """
        url = urljoin(self.api_url, "odata/v1/Products('{}')?$format=json".format(id))
        if full:
            url += "&$expand=Attributes"
        response = self.session.get(url, auth=self.session.auth, timeout=self.timeout)
        _check_scihub_response(response)
        values = _parse_odata_response(response.json()["d"])
        return values

    def is_online(self, id):
        """Returns whether a product is online

        Parameters
        ----------
        id : string
            UUID of the product, e.g. 'a8dd0cfd-613e-45ce-868c-d79177b916ed'

        Returns
        -------
        bool
            True if online, False if in LTA

        """
        # Check https://scihub.copernicus.eu/userguide/ODataAPI#Products_entity for more information

        url = urljoin(self.api_url, "odata/v1/Products('{}')/Online/$value".format(id))
        with self.session.get(url, auth=self.session.auth, timeout=self.timeout) as r:
            if r.status_code == 200 and r.text == "true":
                return True
            elif r.status_code == 200 and r.text == "false":
                return False
            else:
                raise SentinelAPIError(
                    "Could not verify whether product {} is online".format(id), r
                )

    def download(self, id, directory_path=".", checksum=True):
        """Download a product.

        Uses the filename on the server for the downloaded file, e.g.
        "S1A_EW_GRDH_1SDH_20141003T003840_20141003T003920_002658_002F54_4DD1.zip".

        Incomplete downloads are continued and complete files are skipped.

        Parameters
        ----------
        id : string
            UUID of the product, e.g. 'a8dd0cfd-613e-45ce-868c-d79177b916ed'
        directory_path : string, optional
            Where the file will be downloaded
        checksum : bool, optional
            If True, verify the downloaded file's integrity by checking its MD5 checksum.
            Throws InvalidChecksumError if the checksum does not match.
            Defaults to True.

        Returns
        -------
        product_info : dict
            Dictionary containing the product's info from get_product_info() as well as
            the path on disk.

        Raises
        ------
        InvalidChecksumError
            If the MD5 checksum does not match the checksum on the server.
        """
        product_info = self.get_product_odata(id)
        path = join(directory_path, product_info["title"] + ".zip")
        product_info["path"] = path
        product_info["downloaded_bytes"] = 0

        self.logger.info("Downloading %s to %s", id, path)

        if exists(path):
            # We assume that the product has been downloaded and is complete
            return product_info

        # An incomplete download triggers the retrieval from the LTA if the product is not online
        if not product_info["Online"]:
            self.logger.warning(
                "Product %s is not online. Triggering retrieval from long term archive.",
                product_info["id"],
            )
            self._trigger_offline_retrieval(product_info["url"])
            return product_info

        # Use a temporary file for downloading
        temp_path = path + ".incomplete"

        skip_download = False
        if exists(temp_path):
            if getsize(temp_path) > product_info["size"]:
                self.logger.warning(
                    "Existing incomplete file %s is larger than the expected final size"
                    " (%s vs %s bytes). Deleting it.",
                    str(temp_path),
                    getsize(temp_path),
                    product_info["size"],
                )
                remove(temp_path)
            elif getsize(temp_path) == product_info["size"]:
                if self._md5_compare(temp_path, product_info["md5"]):
                    skip_download = True
                else:
                    # Log a warning since this should never happen
                    self.logger.warning(
                        "Existing incomplete file %s appears to be fully downloaded but "
                        "its checksum is incorrect. Deleting it.",
                        str(temp_path),
                    )
                    remove(temp_path)
            else:
                # continue downloading
                self.logger.info(
                    "Download will resume from existing incomplete file %s.", temp_path
                )
                pass

        if not skip_download:
            # Store the number of downloaded bytes for unit tests
            product_info["downloaded_bytes"] = self._download(
                product_info["url"], temp_path, self.session, product_info["size"]
            )

        # Check integrity with MD5 checksum
        if checksum is True:
            if not self._md5_compare(temp_path, product_info["md5"]):
                remove(temp_path)
                raise InvalidChecksumError("File corrupt: checksums do not match")

        # Download successful, rename the temporary file to its proper name
        shutil.move(temp_path, path)
        return product_info

    def _trigger_offline_retrieval(self, url):
        """ Triggers retrieval of an offline product

        Trying to download an offline product triggers its retrieval from the long term archive.
        The returned HTTP status code conveys whether this was successful.

        Parameters
        ----------
        url : string
            URL for downloading the product

        Notes
        -----
        https://scihub.copernicus.eu/userguide/LongTermArchive
        """
        with self.session.get(url, auth=self.session.auth, timeout=self.timeout) as r:
            # check https://scihub.copernicus.eu/userguide/LongTermArchive#HTTP_Status_codes
            if r.status_code == 202:
                self.logger.debug("Accepted for retrieval")
            elif r.status_code == 403:
                self.logger.debug("Requests exceed user quota")
            elif r.status_code == 503:
                self.logger.error("Request not accepted")
<<<<<<< HEAD
                raise SentinelAPILTAError(
                    "Request for retrieval from LTA not accepted", r
                )
=======
                raise SentinelAPILTAError("Request for retrieval from LTA not accepted", r)
>>>>>>> 1ebb26a1
            elif r.status_code == 500:
                # should not happen
                self.logger.error("Trying to download an offline product")
                raise SentinelAPILTAError("Trying to download an offline product", r)
            else:
                self.logger.error("Unexpected response %s from SciHub", r.status_code)
                raise SentinelAPILTAError("Unexpected response from SciHub", r)
            return r.status_code

    def download_all(
        self,
        products,
        directory_path=".",
        max_attempts=10,
        checksum=True,
        n_concurrent_dl=2,
        lta_retry_delay=600,
    ):
        """Download a list of products.

        Takes a list of product IDs as input. This means that the return value of query() can be
        passed directly to this method.

        File names on the server are used for the downloaded files, e.g.
        "S1A_EW_GRDH_1SDH_20141003T003840_20141003T003920_002658_002F54_4DD1.zip".

        In case of interruptions or other exceptions, downloading will restart from where it left
        off. Downloading is attempted at most max_attempts times to avoid getting stuck with
        unrecoverable errors.

        Parameters
        ----------
        products : list
            List of product IDs
        directory_path : string
            Directory where the downloaded files will be downloaded
        max_attempts : int, optional
            Number of allowed retries before giving up downloading a product. Defaults to 10.
        checksum : bool, optional
            If True, verify the downloaded files' integrity by checking its MD5 checksum.
            Throws InvalidChecksumError if the checksum does not match.
            Defaults to True.
        n_concurrent_dl : integer
            number of concurrent downloads
        lta_retry_delay : integer
            how long to wait between requests to the long term archive. Default is 600 seconds.

        Raises
        ------
        Raises the most recent downloading exception if all downloads failed.

        Returns
        -------
        dict[string, dict]
            A dictionary containing the return value from download() for each successfully
            downloaded product.
        dict[string, dict]
            A dictionary containing the product information for products successfully
            triggered for retrieval from the long term archive but not downloaded.
        dict[string, dict]
            A dictionary containing the product information of products where either
            downloading or triggering failed
        """

        product_ids = list(products)
        self.logger.info(
<<<<<<< HEAD
            "Will download %d products using %d workers",
            len(product_ids),
            n_concurrent_dl,
        )

        product_infos = {pid: self.get_product_odata(pid) for pid in product_ids}
        online_prods = {
            pid: info for pid, info in product_infos.items() if info["Online"]
        }
        offline_prods = {
            pid: info for pid, info in product_infos.items() if not info["Online"]
        }
=======
            "Will download %d products using %d workers", len(product_ids), n_concurrent_dl
        )

        product_infos = {pid: self.get_product_odata(pid) for pid in product_ids}
        online_prods = {pid: info for pid, info in product_infos.items() if info["Online"]}
        offline_prods = {pid: info for pid, info in product_infos.items() if not info["Online"]}
>>>>>>> 1ebb26a1

        # Skip already downloaded files.
        # Although the download method also checks, we do not need to retrieve such
        # products from the LTA and use up our quota.
        downloaded_prods = {}
        for product_info in offline_prods.values():
            path = join(directory_path, product_info["title"] + ".zip")
            if exists(path):
                downloaded_prods[product_info["id"]] = product_info
            else:
                self.logger.info("Product %s is in LTA.", product_info["id"])
        offline_prods = {
<<<<<<< HEAD
            pid: info
            for pid, info in offline_prods.items()
            if pid not in downloaded_prods.keys()
=======
            pid: info for pid, info in offline_prods.items() if pid not in downloaded_prods.keys()
>>>>>>> 1ebb26a1
        }

        dl_tasks = []
        retrieval_scheduled = {}

        # Two separate threadpools for downloading and triggering retrieval.
        # Otherwise triggering might take up all threads and nothing is downloaded.
        with concurrent.futures.ThreadPoolExecutor(
            max_workers=n_concurrent_dl
        ) as dl_exec:
            # First all online products are downloaded. Subsequently, offline products that might
            # have become available in the meantime are requested.
            for product_info in itertools.chain(
                online_prods.values(), offline_prods.values()
            ):
                dl_tasks.append(
                    dl_exec.submit(
                        self._download_online_retry,
                        product_info,
                        directory_path,
                        checksum,
                        max_attempts=max_attempts,
                    )
                )

            stop_event = threading.Event()
            trigger_thread = threading.Thread(
                target=self._trigger_offline_retrieval_until_stop,
                args=(offline_prods, stop_event, retrieval_scheduled, lta_retry_delay),
            )

            # launch in separate thread so that the as_completed loop is entered
            trigger_thread.start()

            for dl_task in concurrent.futures.as_completed(dl_tasks):
                if not dl_task.exception() and dl_task.result():
                    product_info = dl_task.result()
                    downloaded_prods[product_info["id"]] = product_info
                elif not dl_task.exception() and dl_task.result() is None:
                    stop_event.set()
                    for task in dl_tasks:
                        task.cancel()

        retrieval_scheduled = {
            pid: info
            for pid, info in retrieval_scheduled.items()
            if pid not in downloaded_prods.keys()
        }

        failed_prods = {
            pid: info
            for pid, info in product_infos.items()
            if pid not in downloaded_prods
            if pid not in retrieval_scheduled
        }

        if len(failed_prods) == len(product_ids):
            raise next(iter(x.exception() for x in dl_tasks if x.exception()))

        return downloaded_prods, retrieval_scheduled, failed_prods

    def _trigger_offline_retrieval_until_stop(
        self, product_infos, stop_event, retrieval_scheduled, retry_delay=600
    ):
        """ Countinuously triggers retrieval of offline products

        This function is supposed to be called in a separate thread. By setting stop_event it can be stopped.

        Parameters
        ----------
        product_infos : dictionary
            Contains uuid of offline products as keys and their product information as values.
        stop_event: threading.Event
            If this event is set from another thread triggering from the LTA will stop
        retrieval_scheduled: dictionary
            Stores product information of triggered products. This can be accessed by other threads.
        retry_delay: integer
            After an unsuccessful triggering operation. Try again after this delay

        Notes
        -----
        https://scihub.copernicus.eu/userguide/LongTermArchive

        """

        for product_info in product_infos.values():
            while not stop_event.is_set():
                status_code = self._trigger_offline_retrieval(product_info["url"])

                if status_code == 202:
                    self.logger.info("%s accepted for retrieval", product_info["id"])
                    retrieval_scheduled[product_info["id"]] = product_info
                    break
                elif status_code == 403:
                    self.logger.info(
                        "Request for %s exceeded user quota. Retrying in %d seconds",
                        product_info["id"],
                        retry_delay,
                    )
                    stop_event.wait(timeout=retry_delay)
                else:
                    # Should not happen. As error are processed by _trigger_offline_retrieval
                    self.logger.error("Unexpected response %s from SciHub", status_code)
                    raise SentinelAPILTAError("Unexpected response from SciHub")

    def _download_online_retry(
        self, product_info, directory_path=".", checksum=True, max_attempts=10
    ):
        """ Thin wrapper around download with retrying and checking whether a product is online

        Parameters
        ----------

        product_info : dict
            Contains the product's info as returned by get_product_info()
        directory_path : string, optional
            Where the file will be downloaded
        checksum : bool, optional
            If True, verify the downloaded file's integrity by checking its MD5 checksum.
            Throws InvalidChecksumError if the checksum does not match.
            Defaults to True.
        max_attempts : int, optional
            Number of allowed retries before giving up downloading a product. Defaults to 10.

        Returns
        -------
        dict or None:
            Either dictionary containing the product's info or if the product is not online just None

        """

        last_exception = None

        if self.is_online(product_info["id"]):
            self.logger.info("%s is online. Starting download", product_info["id"])
            for cnt in range(max_attempts):
                try:
<<<<<<< HEAD
                    ret_val = self.download(
                        product_info["id"], directory_path, checksum
                    )
=======
                    ret_val = self.download(product_info["id"], directory_path, checksum)
>>>>>>> 1ebb26a1
                    break
                except InvalidChecksumError as e:
                    self.logger.warning(
                        "Invalid checksum. The downloaded file for '%s' is corrupted.",
                        product_info["id"],
                    )
                    last_exception = e
                except Exception as e:
<<<<<<< HEAD
                    self.logger.exception(
                        "There was an error downloading %s", product_info["id"]
                    )
                    self.logger.info("%d retries left", max_attempts - cnt - 1)
                    last_exception = e
            else:
                self.logger.info(
                    "No retries left for %s. Terminating.", product_info["id"]
                )
=======
                    self.logger.exception("There was an error downloading %s", product_info["id"])
                    self.logger.info("%d retries left", max_attempts - cnt - 1)
                    last_exception = e
            else:
                self.logger.info("No retries left for %s. Terminating.", product_info["id"])
>>>>>>> 1ebb26a1
                raise last_exception
        else:
            self.logger.info("%s is not online.", product_info["id"])
            ret_val = None

        return ret_val

    @staticmethod
    def get_products_size(products):
        """Return the total file size in GB of all products in the OpenSearch response."""
        size_total = 0
        for title, props in products.items():
            size_product = props["size"]
            size_value = float(size_product.split(" ")[0])
            size_unit = str(size_product.split(" ")[1])
            if size_unit == "MB":
                size_value /= 1024.0
            if size_unit == "KB":
                size_value /= 1024.0 * 1024.0
            size_total += size_value
        return round(size_total, 2)

    @staticmethod
    def check_query_length(query):
        """Determine whether a query to the OpenSearch API is too long.

        The length of a query string is limited to approximately 3938 characters but
        any special characters (that is, not alphanumeric or -_.*) will take up more space.

        Parameters
        ----------
        query : str
            The query string

        Returns
        -------
        float
            Ratio of the query length to the maximum length
        """
        # The server uses the Java's URLEncoder implementation internally, which we are replicating here
        effective_length = len(quote_plus(query, safe="-_.*").replace("~", "%7E"))
        return effective_length / 3938

    def _query_names(self, names):
        """Find products by their names, e.g.
        S1A_EW_GRDH_1SDH_20141003T003840_20141003T003920_002658_002F54_4DD1.

        Note that duplicates exist on server, so multiple products can be returned for each name.

        Parameters
        ----------
        names : list[string]
            List of product names.

        Returns
        -------
        dict[string, dict[str, dict]]
            A dictionary mapping each name to a dictionary which contains the products with
            that name (with ID as the key).
        """

        def chunks(l, n):
            """Yield successive n-sized chunks from l."""
            for i in range(0, len(l), n):
                yield l[i : i + n]

        products = {}
        # 40 names per query fits reasonably well inside the query limit
        for chunk in chunks(names, 40):
            query = " OR ".join(chunk)
            products.update(self.query(raw=query))

        # Group the products
        output = OrderedDict((name, dict()) for name in names)
        for id, metadata in products.items():
            name = metadata["identifier"]
            output[name][id] = metadata

        return output

    def check_files(self, paths=None, ids=None, directory=None, delete=False):
        """Verify the integrity of product files on disk.

        Integrity is checked by comparing the size and checksum of the file with the respective
        values on the server.

        The input can be a list of products to check or a list of IDs and a directory.

        In cases where multiple products with different IDs exist on the server for given product
        name, the file is considered to be correct if any of them matches the file size and
        checksum. A warning is logged in such situations.

        The corrupt products' OData info is included in the return value to make it easier to
        re-download the products, if necessary.

        Parameters
        ----------
        paths : list[string]
            List of product file paths.
        ids : list[string]
            List of product IDs.
        directory : string
            Directory where the files are located, if checking based on product IDs.
        delete : bool
            Whether to delete corrupt products. Defaults to False.

        Returns
        -------
        dict[str, list[dict]]
            A dictionary listing the invalid or missing files. The dictionary maps the corrupt
            file paths to a list of OData dictionaries of matching products on the server (as
            returned by :meth:`SentinelAPI.get_product_odata()`).
        """
        if not ids and not paths:
            raise ValueError(
                "Must provide either file paths or product IDs and a directory"
            )
        if ids and not directory:
            raise ValueError("Directory value missing")
        paths = paths or []
        ids = ids or []

        def name_from_path(path):
            return splitext(basename(path))[0]

        # Get product IDs corresponding to the files on disk
        names = []
        if paths:
            names = list(map(name_from_path, paths))
            result = self._query_names(names)
            for product_dicts in result.values():
                ids += list(product_dicts)
        names_from_paths = set(names)
        ids = set(ids)

        # Collect the OData information for each product
        # Product name -> list of matching odata dicts
        product_infos = defaultdict(list)
        for id in ids:
            odata = self.get_product_odata(id)
            name = odata["title"]
            product_infos[name].append(odata)

            # Collect
            if name not in names_from_paths:
                paths.append(join(directory, name + ".zip"))

        # Now go over the list of products and check them
        corrupt = {}
        for path in paths:
            name = name_from_path(path)

            if len(product_infos[name]) > 1:
                self.logger.warning(
                    "{} matches multiple products on server".format(path)
                )

            if not exists(path):
                # We will consider missing files as corrupt also
                self.logger.info("{} does not exist on disk".format(path))
                corrupt[path] = product_infos[name]
                continue

            is_fine = False
            for product_info in product_infos[name]:
                if getsize(path) == product_info["size"] and self._md5_compare(
                    path, product_info["md5"]
                ):
                    is_fine = True
                    break
            if not is_fine:
                self.logger.info("{} is corrupt".format(path))
                corrupt[path] = product_infos[name]
                if delete:
                    remove(path)

        return corrupt

    def _md5_compare(self, file_path, checksum, block_size=2 ** 13):
        """Compare a given MD5 checksum with one calculated from a file."""
        with closing(
<<<<<<< HEAD
            self._tqdm(
                desc="MD5 checksumming",
                total=getsize(file_path),
                unit="B",
                unit_scale=True,
            )
=======
            self._tqdm(desc="MD5 checksumming", total=getsize(file_path), unit="B", unit_scale=True)
>>>>>>> 1ebb26a1
        ) as progress:
            md5 = hashlib.md5()
            with open(file_path, "rb") as f:
                while True:
                    block_data = f.read(block_size)
                    if not block_data:
                        break
                    md5.update(block_data)
                    progress.update(len(block_data))
            return md5.hexdigest().lower() == checksum.lower()

    def _download(self, url, path, session, file_size):
        headers = {}
        continuing = exists(path)
        if continuing:
            already_downloaded_bytes = getsize(path)
            headers = {"Range": "bytes={}-".format(already_downloaded_bytes)}
        else:
            already_downloaded_bytes = 0
        downloaded_bytes = 0
        with closing(
<<<<<<< HEAD
            session.get(
                url,
                stream=True,
                auth=session.auth,
                headers=headers,
                timeout=self.timeout,
            )
=======
            session.get(url, stream=True, auth=session.auth, headers=headers, timeout=self.timeout)
>>>>>>> 1ebb26a1
        ) as r, closing(
            self._tqdm(
                desc="Downloading",
                total=file_size,
                unit="B",
                unit_scale=True,
                initial=already_downloaded_bytes,
            )
        ) as progress:
            _check_scihub_response(r, test_json=False)
            chunk_size = 2 ** 20  # download in 1 MB chunks
            mode = "ab" if continuing else "wb"
            with open(path, mode) as f:
                for chunk in r.iter_content(chunk_size=chunk_size):
                    if chunk:  # filter out keep-alive new chunks
                        f.write(chunk)
                        progress.update(len(chunk))
                        downloaded_bytes += len(chunk)
            # Return the number of bytes downloaded
            return downloaded_bytes

    def _tqdm(self, **kwargs):
        """tqdm progressbar wrapper. May be overridden to customize progressbar behavior"""
        kwargs.update({"disable": not self.show_progressbars})
        return tqdm(**kwargs)


class SentinelAPIError(Exception):
    """Invalid responses from DataHub.

    Attributes
    ----------
    msg: str
        The error message.
    response: requests.Response
        The response from the server as a `requests.Response` object.
    """

    def __init__(self, msg=None, response=None):
        self.msg = msg
        self.response = response

    def __str__(self):
        return "HTTP status {0} {1}: {2}".format(
            self.response.status_code,
            self.response.reason,
            ("\n" if "\n" in self.msg else "") + self.msg,
        )


class SentinelAPILTAError(SentinelAPIError):
    """ Error when retrieving a product from the Long Term Archive

    Attributes
    ----------
    msg: str
        The error message.
    response: requests.Response
        The response from the server as a `requests.Response` object.
    """

    def __init__(self, msg=None, response=None):
        self.msg = msg
        self.response = response


class InvalidChecksumError(Exception):
    """MD5 checksum of a local file does not match the one from the server.
    """

    pass


def read_geojson(geojson_file):
    """Read a GeoJSON file into a GeoJSON object.
    """
    with open(geojson_file) as f:
        return geojson.load(f)


def geojson_to_wkt(geojson_obj, feature_number=0, decimals=4):
    """Convert a GeoJSON object to Well-Known Text. Intended for use with OpenSearch queries.

    In case of FeatureCollection, only one of the features is used (the first by default).
    3D points are converted to 2D.

    Parameters
    ----------
    geojson_obj : dict
        a GeoJSON object
    feature_number : int, optional
        Feature to extract polygon from (in case of MultiPolygon
        FeatureCollection), defaults to first Feature
    decimals : int, optional
        Number of decimal figures after point to round coordinate to. Defaults to 4 (about 10
        meters).

    Returns
    -------
    polygon coordinates
        string of comma separated coordinate tuples (lon, lat) to be used by SentinelAPI
    """
    if "coordinates" in geojson_obj:
        geometry = geojson_obj
    elif "geometry" in geojson_obj:
        geometry = geojson_obj["geometry"]
    else:
        geometry = geojson_obj["features"][feature_number]["geometry"]

    def ensure_2d(geometry):
        if isinstance(geometry[0], (list, tuple)):
            return list(map(ensure_2d, geometry))
        else:
            return geometry[:2]

    def check_bounds(geometry):
        if isinstance(geometry[0], (list, tuple)):
            return list(map(check_bounds, geometry))
        else:
            if geometry[0] > 180 or geometry[0] < -180:
<<<<<<< HEAD
                raise ValueError(
                    "Longitude is out of bounds, check your JSON format or data"
                )
            if geometry[1] > 90 or geometry[1] < -90:
                raise ValueError(
                    "Latitude is out of bounds, check your JSON format or data"
                )
=======
                raise ValueError("Longitude is out of bounds, check your JSON format or data")
            if geometry[1] > 90 or geometry[1] < -90:
                raise ValueError("Latitude is out of bounds, check your JSON format or data")
>>>>>>> 1ebb26a1

    # Discard z-coordinate, if it exists
    geometry["coordinates"] = ensure_2d(geometry["coordinates"])
    check_bounds(geometry["coordinates"])

    wkt = geomet.wkt.dumps(geometry, decimals=decimals)
    # Strip unnecessary spaces
    wkt = re.sub(r"(?<!\d) ", "", wkt)
    return wkt


def format_query_date(in_date):
    """
    Format a date, datetime or a YYYYMMDD string input as YYYY-MM-DDThh:mm:ssZ
    or validate a date string as suitable for the full text search interface and return it.

    `None` will be converted to '\*', meaning an unlimited date bound in date ranges.

    Parameters
    ----------
    in_date : str or datetime or date or None
        Date to be formatted

    Returns
    -------
    str
        Formatted string

    Raises
    ------
    ValueError
        If the input date type is incorrect or passed date string is invalid
    """
    if in_date is None:
        return "*"
    if isinstance(in_date, (datetime, date)):
        return in_date.strftime("%Y-%m-%dT%H:%M:%SZ")
    elif not isinstance(in_date, string_types):
<<<<<<< HEAD
        raise ValueError(
            "Expected a string or a datetime object. Received {}.".format(in_date)
        )
=======
        raise ValueError("Expected a string or a datetime object. Received {}.".format(in_date))
>>>>>>> 1ebb26a1

    in_date = in_date.strip()
    if in_date == "*":
        # '*' can be used for one-sided range queries e.g. ingestiondate:[* TO NOW-1YEAR]
        return in_date

    # Reference: https://cwiki.apache.org/confluence/display/solr/Working+with+Dates

    # ISO-8601 date or NOW
    valid_date_pattern = r"^(?:\d{4}-\d\d-\d\dT\d\d:\d\d:\d\d(?:\.\d+)?Z|NOW)"
    # date arithmetic suffix is allowed
    units = r"(?:YEAR|MONTH|DAY|HOUR|MINUTE|SECOND)"
    valid_date_pattern += r"(?:[-+]\d+{}S?)*".format(units)
    # dates can be rounded to a unit of time
    # e.g. "NOW/DAY" for dates since 00:00 today
    valid_date_pattern += r"(?:/{}S?)*$".format(units)
    in_date = in_date.strip()
    if re.match(valid_date_pattern, in_date):
        return in_date

    try:
        return datetime.strptime(in_date, "%Y%m%d").strftime("%Y-%m-%dT%H:%M:%SZ")
    except ValueError:
        raise ValueError("Unsupported date value {}".format(in_date))


def _check_scihub_response(response, test_json=True):
    """Check that the response from server has status code 2xx and that the response is valid JSON.
    """
    # Prevent requests from needing to guess the encoding
    # SciHub appears to be using UTF-8 in all of their responses
    response.encoding = "utf-8"
    try:
        response.raise_for_status()
        if test_json:
            response.json()
    except (requests.HTTPError, ValueError):
        msg = "Invalid API response."
        try:
            msg = response.headers["cause-message"]
        except:
            try:
                msg = response.json()["error"]["message"]["value"]
            except:
                if not response.text.strip().startswith("{"):
                    try:
                        h = html2text.HTML2Text()
                        h.ignore_images = True
                        h.ignore_anchors = True
                        msg = h.handle(response.text).strip()
                    except:
                        pass
        api_error = SentinelAPIError(msg, response)
        # Suppress "During handling of the above exception..." message
        # See PEP 409
        api_error.__cause__ = None
        raise api_error


def _format_order_by(order_by):
    if not order_by or not order_by.strip():
        return None
    output = []
    for part in order_by.split(","):
        part = part.strip()
        dir = " asc"
        if part[0] == "+":
            part = part[1:]
        elif part[0] == "-":
            dir = " desc"
            part = part[1:]
        if not part or not part.isalnum():
            raise ValueError("Invalid order by value ({})".format(order_by))
        output.append(part + dir)
    return ",".join(output)


def _parse_gml_footprint(geometry_str):
    geometry_xml = ET.fromstring(geometry_str)
    poly_coords_str = (
        geometry_xml.find("{http://www.opengis.net/gml}outerBoundaryIs")
        .find("{http://www.opengis.net/gml}LinearRing")
        .findtext("{http://www.opengis.net/gml}coordinates")
    )
    poly_coords = (coord.split(",")[::-1] for coord in poly_coords_str.split(" "))
    coord_string = ",".join(" ".join(coord) for coord in poly_coords)
    return "POLYGON(({}))".format(coord_string)


def _parse_iso_date(content):
    if "." in content:
        return datetime.strptime(content, "%Y-%m-%dT%H:%M:%S.%fZ")
    else:
        return datetime.strptime(content, "%Y-%m-%dT%H:%M:%SZ")


def _parse_odata_timestamp(in_date):
    """Convert the timestamp received from OData JSON API to a datetime object.
    """
    timestamp = int(in_date.replace("/Date(", "").replace(")/", ""))
    seconds = timestamp // 1000
    ms = timestamp % 1000
    return datetime.utcfromtimestamp(seconds) + timedelta(milliseconds=ms)


def _parse_opensearch_response(products):
    """Convert a query response to a dictionary.

    The resulting dictionary structure is {<product id>: {<property>: <value>}}.
    The property values are converted to their respective Python types unless `parse_values`
    is set to `False`.
    """

<<<<<<< HEAD
    converters = {
        "date": _parse_iso_date,
        "int": int,
        "long": int,
        "float": float,
        "double": float,
    }
=======
    converters = {"date": _parse_iso_date, "int": int, "long": int, "float": float, "double": float}
>>>>>>> 1ebb26a1
    # Keep the string type by default
    default_converter = lambda x: x

    output = OrderedDict()
    for prod in products:
        product_dict = {}
        prod_id = prod["id"]
        output[prod_id] = product_dict
        for key in prod:
            if key == "id":
                continue
            if isinstance(prod[key], string_types):
                product_dict[key] = prod[key]
            else:
                properties = prod[key]
                if isinstance(properties, dict):
                    properties = [properties]
                if key == "link":
                    for p in properties:
                        name = "link"
                        if "rel" in p:
                            name = "link_" + p["rel"]
                        product_dict[name] = p["href"]
                else:
                    f = converters.get(key, default_converter)
                    for p in properties:
                        try:
                            product_dict[p["name"]] = f(p["content"])
                        except KeyError:
                            # Sentinel-3 has one element 'arr'
                            # which violates the name:content convention
                            product_dict[p["name"]] = f(p["str"])
    return output


def _parse_odata_response(product):
    output = {
        "id": product["Id"],
        "title": product["Name"],
        "size": int(product["ContentLength"]),
        product["Checksum"]["Algorithm"].lower(): product["Checksum"]["Value"],
        "date": _parse_odata_timestamp(product["ContentDate"]["Start"]),
        "footprint": _parse_gml_footprint(product["ContentGeometry"]),
        "url": product["__metadata"]["media_src"],
        "Online": product.get("Online", True),
        "Creation Date": _parse_odata_timestamp(product["CreationDate"]),
        "Ingestion Date": _parse_odata_timestamp(product["IngestionDate"]),
    }
    # Parse the extended metadata, if provided
    converters = [int, float, _parse_iso_date]
    for attr in product["Attributes"].get("results", []):
        value = attr["Value"]
        for f in converters:
            try:
                value = f(attr["Value"])
                break
            except ValueError:
                pass
        output[attr["Name"]] = value
    return output<|MERGE_RESOLUTION|>--- conflicted
+++ resolved
@@ -172,19 +172,11 @@
         return _parse_opensearch_response(response)
 
     @staticmethod
-<<<<<<< HEAD
-    def format_query(
-        area=None, date=None, raw=None, area_relation="Intersects", **keywords
-    ):
-=======
     def format_query(area=None, date=None, raw=None, area_relation="Intersects", **keywords):
->>>>>>> 1ebb26a1
         """Create a OpenSearch API query string.
         """
         if area_relation.lower() not in {"intersects", "contains", "iswithin"}:
-            raise ValueError(
-                "Incorrect AOI relation provided ({})".format(area_relation)
-            )
+            raise ValueError("Incorrect AOI relation provided ({})".format(area_relation))
 
         # Check for duplicate keywords
         kw_lower = set(x.lower() for x in keywords)
@@ -214,27 +206,10 @@
 
             # Handle date keywords
             # Keywords from https://github.com/SentinelDataHub/DataHubSystem/search?q=text/date+iso8601
-<<<<<<< HEAD
-            date_attrs = [
-                "beginposition",
-                "endposition",
-                "date",
-                "creationdate",
-                "ingestiondate",
-            ]
-            if attr.lower() in date_attrs:
-                # Automatically format date-type attributes
-                if isinstance(value, set):
-                    value = "({})".format(
-                        " OR ".join(sorted(map(format_query_date, value)))
-                    )
-                elif isinstance(value, string_types) and " TO " in value:
-=======
             date_attrs = ["beginposition", "endposition", "date", "creationdate", "ingestiondate"]
             if attr.lower() in date_attrs:
                 # Automatically format date-type attributes
                 if isinstance(value, string_types) and " TO " in value:
->>>>>>> 1ebb26a1
                     # This is a string already formatted as a date interval,
                     # e.g. '[NOW-1DAY TO NOW]'
                     pass
@@ -245,13 +220,6 @@
                         "Date-type query parameter '{}' expects a two-element tuple "
                         "of str or datetime objects. Received {}".format(attr, value)
                     )
-<<<<<<< HEAD
-
-            # Handle value as a set
-            if isinstance(value, set):
-                value = "({})".format(" OR ".join(map(str, sorted(value))))
-=======
->>>>>>> 1ebb26a1
 
             # Handle ranged values
             if isinstance(value, (list, tuple)):
@@ -311,13 +279,7 @@
         )
         return self.query(raw=query, order_by=order_by, limit=limit, offset=offset)
 
-<<<<<<< HEAD
-    def count(
-        self, area=None, date=None, raw=None, area_relation="Intersects", **keywords
-    ):
-=======
     def count(self, area=None, date=None, raw=None, area_relation="Intersects", **keywords):
->>>>>>> 1ebb26a1
         """Get the number of products matching a query.
 
         Accepted parameters are identical to :meth:`SentinelAPI.query()`.
@@ -353,13 +315,7 @@
                 total=max_offset - offset,
                 unit=" products",
             )
-<<<<<<< HEAD
-            for new_offset in range(
-                offset + self.page_size, max_offset, self.page_size
-            ):
-=======
             for new_offset in range(offset + self.page_size, max_offset, self.page_size):
->>>>>>> 1ebb26a1
                 new_limit = limit
                 if limit is not None:
                     new_limit = limit - new_offset + offset
@@ -381,13 +337,7 @@
             url,
             {"q": query},
             auth=self.session.auth,
-<<<<<<< HEAD
-            headers={
-                "Content-Type": "application/x-www-form-urlencoded; charset=UTF-8"
-            },
-=======
             headers={"Content-Type": "application/x-www-form-urlencoded; charset=UTF-8"},
->>>>>>> 1ebb26a1
             timeout=self.timeout,
         )
         _check_scihub_response(response)
@@ -406,13 +356,7 @@
                 )
             total_results = int(json_feed["opensearch:totalResults"])
         except (ValueError, KeyError):
-<<<<<<< HEAD
-            raise SentinelAPIError(
-                "API response not valid. JSON decoding failed.", response
-            )
-=======
             raise SentinelAPIError("API response not valid. JSON decoding failed.", response)
->>>>>>> 1ebb26a1
 
         products = json_feed.get("entry", [])
         # this verification is necessary because if the query returns only
@@ -671,13 +615,7 @@
                 self.logger.debug("Requests exceed user quota")
             elif r.status_code == 503:
                 self.logger.error("Request not accepted")
-<<<<<<< HEAD
-                raise SentinelAPILTAError(
-                    "Request for retrieval from LTA not accepted", r
-                )
-=======
                 raise SentinelAPILTAError("Request for retrieval from LTA not accepted", r)
->>>>>>> 1ebb26a1
             elif r.status_code == 500:
                 # should not happen
                 self.logger.error("Trying to download an offline product")
@@ -744,27 +682,12 @@
 
         product_ids = list(products)
         self.logger.info(
-<<<<<<< HEAD
-            "Will download %d products using %d workers",
-            len(product_ids),
-            n_concurrent_dl,
-        )
-
-        product_infos = {pid: self.get_product_odata(pid) for pid in product_ids}
-        online_prods = {
-            pid: info for pid, info in product_infos.items() if info["Online"]
-        }
-        offline_prods = {
-            pid: info for pid, info in product_infos.items() if not info["Online"]
-        }
-=======
             "Will download %d products using %d workers", len(product_ids), n_concurrent_dl
         )
 
         product_infos = {pid: self.get_product_odata(pid) for pid in product_ids}
         online_prods = {pid: info for pid, info in product_infos.items() if info["Online"]}
         offline_prods = {pid: info for pid, info in product_infos.items() if not info["Online"]}
->>>>>>> 1ebb26a1
 
         # Skip already downloaded files.
         # Although the download method also checks, we do not need to retrieve such
@@ -777,13 +700,7 @@
             else:
                 self.logger.info("Product %s is in LTA.", product_info["id"])
         offline_prods = {
-<<<<<<< HEAD
-            pid: info
-            for pid, info in offline_prods.items()
-            if pid not in downloaded_prods.keys()
-=======
             pid: info for pid, info in offline_prods.items() if pid not in downloaded_prods.keys()
->>>>>>> 1ebb26a1
         }
 
         dl_tasks = []
@@ -791,14 +708,10 @@
 
         # Two separate threadpools for downloading and triggering retrieval.
         # Otherwise triggering might take up all threads and nothing is downloaded.
-        with concurrent.futures.ThreadPoolExecutor(
-            max_workers=n_concurrent_dl
-        ) as dl_exec:
+        with concurrent.futures.ThreadPoolExecutor(max_workers=n_concurrent_dl) as dl_exec:
             # First all online products are downloaded. Subsequently, offline products that might
             # have become available in the meantime are requested.
-            for product_info in itertools.chain(
-                online_prods.values(), offline_prods.values()
-            ):
+            for product_info in itertools.chain(online_prods.values(), offline_prods.values()):
                 dl_tasks.append(
                     dl_exec.submit(
                         self._download_online_retry,
@@ -921,13 +834,7 @@
             self.logger.info("%s is online. Starting download", product_info["id"])
             for cnt in range(max_attempts):
                 try:
-<<<<<<< HEAD
-                    ret_val = self.download(
-                        product_info["id"], directory_path, checksum
-                    )
-=======
                     ret_val = self.download(product_info["id"], directory_path, checksum)
->>>>>>> 1ebb26a1
                     break
                 except InvalidChecksumError as e:
                     self.logger.warning(
@@ -936,23 +843,11 @@
                     )
                     last_exception = e
                 except Exception as e:
-<<<<<<< HEAD
-                    self.logger.exception(
-                        "There was an error downloading %s", product_info["id"]
-                    )
-                    self.logger.info("%d retries left", max_attempts - cnt - 1)
-                    last_exception = e
-            else:
-                self.logger.info(
-                    "No retries left for %s. Terminating.", product_info["id"]
-                )
-=======
                     self.logger.exception("There was an error downloading %s", product_info["id"])
                     self.logger.info("%d retries left", max_attempts - cnt - 1)
                     last_exception = e
             else:
                 self.logger.info("No retries left for %s. Terminating.", product_info["id"])
->>>>>>> 1ebb26a1
                 raise last_exception
         else:
             self.logger.info("%s is not online.", product_info["id"])
@@ -1067,9 +962,7 @@
             returned by :meth:`SentinelAPI.get_product_odata()`).
         """
         if not ids and not paths:
-            raise ValueError(
-                "Must provide either file paths or product IDs and a directory"
-            )
+            raise ValueError("Must provide either file paths or product IDs and a directory")
         if ids and not directory:
             raise ValueError("Directory value missing")
         paths = paths or []
@@ -1106,9 +999,7 @@
             name = name_from_path(path)
 
             if len(product_infos[name]) > 1:
-                self.logger.warning(
-                    "{} matches multiple products on server".format(path)
-                )
+                self.logger.warning("{} matches multiple products on server".format(path))
 
             if not exists(path):
                 # We will consider missing files as corrupt also
@@ -1134,16 +1025,7 @@
     def _md5_compare(self, file_path, checksum, block_size=2 ** 13):
         """Compare a given MD5 checksum with one calculated from a file."""
         with closing(
-<<<<<<< HEAD
-            self._tqdm(
-                desc="MD5 checksumming",
-                total=getsize(file_path),
-                unit="B",
-                unit_scale=True,
-            )
-=======
             self._tqdm(desc="MD5 checksumming", total=getsize(file_path), unit="B", unit_scale=True)
->>>>>>> 1ebb26a1
         ) as progress:
             md5 = hashlib.md5()
             with open(file_path, "rb") as f:
@@ -1165,17 +1047,7 @@
             already_downloaded_bytes = 0
         downloaded_bytes = 0
         with closing(
-<<<<<<< HEAD
-            session.get(
-                url,
-                stream=True,
-                auth=session.auth,
-                headers=headers,
-                timeout=self.timeout,
-            )
-=======
             session.get(url, stream=True, auth=session.auth, headers=headers, timeout=self.timeout)
->>>>>>> 1ebb26a1
         ) as r, closing(
             self._tqdm(
                 desc="Downloading",
@@ -1296,19 +1168,9 @@
             return list(map(check_bounds, geometry))
         else:
             if geometry[0] > 180 or geometry[0] < -180:
-<<<<<<< HEAD
-                raise ValueError(
-                    "Longitude is out of bounds, check your JSON format or data"
-                )
-            if geometry[1] > 90 or geometry[1] < -90:
-                raise ValueError(
-                    "Latitude is out of bounds, check your JSON format or data"
-                )
-=======
                 raise ValueError("Longitude is out of bounds, check your JSON format or data")
             if geometry[1] > 90 or geometry[1] < -90:
                 raise ValueError("Latitude is out of bounds, check your JSON format or data")
->>>>>>> 1ebb26a1
 
     # Discard z-coordinate, if it exists
     geometry["coordinates"] = ensure_2d(geometry["coordinates"])
@@ -1347,13 +1209,7 @@
     if isinstance(in_date, (datetime, date)):
         return in_date.strftime("%Y-%m-%dT%H:%M:%SZ")
     elif not isinstance(in_date, string_types):
-<<<<<<< HEAD
-        raise ValueError(
-            "Expected a string or a datetime object. Received {}.".format(in_date)
-        )
-=======
         raise ValueError("Expected a string or a datetime object. Received {}.".format(in_date))
->>>>>>> 1ebb26a1
 
     in_date = in_date.strip()
     if in_date == "*":
@@ -1467,17 +1323,7 @@
     is set to `False`.
     """
 
-<<<<<<< HEAD
-    converters = {
-        "date": _parse_iso_date,
-        "int": int,
-        "long": int,
-        "float": float,
-        "double": float,
-    }
-=======
     converters = {"date": _parse_iso_date, "int": int, "long": int, "float": float, "double": float}
->>>>>>> 1ebb26a1
     # Keep the string type by default
     default_converter = lambda x: x
 
